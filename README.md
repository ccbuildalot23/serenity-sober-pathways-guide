<!-- ...existing code or leave empty if no content... -->

## Project info

**URL**: https://lovable.dev/projects/0774991d-cd10-45cb-be11-ae632aeb1333

## How can I edit this code?

There are several ways of editing your application.

**Use Lovable**

Simply visit the [Lovable Project](https://lovable.dev/projects/0774991d-cd10-45cb-be11-ae632aeb1333) and start prompting.

Changes made via Lovable will be committed automatically to this repo.

**Use your preferred IDE**

If you want to work locally using your own IDE, you can clone this repo and push changes. Pushed changes will also be reflected in Lovable.

The only requirement is having Node.js & npm installed - [install with nvm](https://github.com/nvm-sh/nvm#installing-and-updating)

Follow these steps:

```sh
# Step 1: Clone the repository using the project's Git URL.
git clone <YOUR_GIT_URL>

# Step 2: Navigate to the project directory.
cd <YOUR_PROJECT_NAME>

# Step 3: Install the necessary dependencies.
npm i

# Step 4: Start the development server with auto-reloading and an instant preview.
npm run dev
```

**Edit a file directly in GitHub**

- Navigate to the desired file(s).
- Click the "Edit" button (pencil icon) at the top right of the file view.
- Make your changes and commit the changes.

**Use GitHub Codespaces**

- Navigate to the main page of your repository.
- Click on the "Code" button (green button) near the top right.
- Select the "Codespaces" tab.
- Click on "New codespace" to launch a new Codespace environment.
- Edit files directly within the Codespace and commit and push your changes once you're done.

## What technologies are used for this project?

This project is built with:

- Vite
- TypeScript
- React
- shadcn-ui
- Tailwind CSS

## How can I deploy this project?

Simply open [Lovable](https://lovable.dev/projects/0774991d-cd10-45cb-be11-ae632aeb1333) and click on Share -> Publish.

## Can I connect a custom domain to my Lovable project?

Yes, you can!

To connect a domain, navigate to Project > Settings > Domains and click Connect Domain.

Read more here: [Setting up a custom domain](https://docs.lovable.dev/tips-tricks/custom-domain#step-by-step-guide)

## Security Logging

This project uses `EnhancedSecurityAuditService` for all audit and security events. Previous services like `auditLogService` and `secureAuditLogService` were removed in favor of this consolidated implementation.

## Development Notes

### Linting
Run `npm run lint` to check code style. The project uses a minimal ESLint configuration without extra plugins.

## Component Consolidation

Legacy implementations of several major features have been removed. The app now
uses the enhanced versions exclusively:

- **EnhancedCBTSkillsLibrary** replaces the basic CBT skills library
- **EnhancedCrisisSystem** replaces the old crisis intervention system
- **EnhancedCalendarPage** replaces the previous calendar page
- **dashboard/NotificationBanner** replaces the generic banner component
- **useSecureAuditLogger** replaces useAuditLogger and server-side variants
- **EnhancedSecurityAuditService** consolidates audit logging services
- **EnhancedInputValidator** consolidates input validation utilities
- **EnhancedRealtimeService** replaces the legacy realtime service

These components provide richer functionality and improved security compared to
their predecessors.

See `docs/DEDUPLICATION_PLAN.md` for details about remaining duplicates and the
migration checklist.
<<<<<<< HEAD
See `docs/FINAL_DEDUPLICATION_REPORT.md` for an overall summary of the deduplication effort.
=======
>>>>>>> bee90d75

### Centralized Exports

Core components are re-exported from `src/components/index.ts` and common
utilities from `src/utils/index.ts` to simplify imports across the codebase.
<<<<<<< HEAD
=======

>>>>>>> bee90d75
### Deployment to Vercel

This project can be deployed on [Vercel](https://vercel.com). A `vercel.json` file is included to configure the build command and output directory. Vercel will run `npm run build` and serve the generated static files from the `dist` directory.

1. Import the repository into Vercel.
2. Ensure required environment variables (e.g. `VITE_SUPABASE_URL`, `VITE_SUPABASE_ANON_KEY`) are set in the project settings.
<<<<<<< HEAD
3. Trigger a deployment.
=======
3. Trigger a deployment.
>>>>>>> bee90d75
<|MERGE_RESOLUTION|>--- conflicted
+++ resolved
@@ -100,27 +100,16 @@
 
 See `docs/DEDUPLICATION_PLAN.md` for details about remaining duplicates and the
 migration checklist.
-<<<<<<< HEAD
-See `docs/FINAL_DEDUPLICATION_REPORT.md` for an overall summary of the deduplication effort.
-=======
->>>>>>> bee90d75
 
 ### Centralized Exports
 
 Core components are re-exported from `src/components/index.ts` and common
 utilities from `src/utils/index.ts` to simplify imports across the codebase.
-<<<<<<< HEAD
-=======
 
->>>>>>> bee90d75
 ### Deployment to Vercel
 
 This project can be deployed on [Vercel](https://vercel.com). A `vercel.json` file is included to configure the build command and output directory. Vercel will run `npm run build` and serve the generated static files from the `dist` directory.
 
 1. Import the repository into Vercel.
 2. Ensure required environment variables (e.g. `VITE_SUPABASE_URL`, `VITE_SUPABASE_ANON_KEY`) are set in the project settings.
-<<<<<<< HEAD
-3. Trigger a deployment.
-=======
-3. Trigger a deployment.
->>>>>>> bee90d75
+3. Trigger a deployment.