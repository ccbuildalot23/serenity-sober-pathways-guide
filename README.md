--- conflicted
+++ resolved
@@ -101,17 +101,15 @@
 See `docs/DEDUPLICATION_PLAN.md` for details about remaining duplicates and the
 migration checklist.
 
-<<<<<<< HEAD
-=======
 ### Centralized Exports
 
 Core components are re-exported from `src/components/index.ts` and common
 utilities from `src/utils/index.ts` to simplify imports across the codebase.
->>>>>>> 69de18a9
+
 ### Deployment to Vercel
 
 This project can be deployed on [Vercel](https://vercel.com). A `vercel.json` file is included to configure the build command and output directory. Vercel will run `npm run build` and serve the generated static files from the `dist` directory.
 
 1. Import the repository into Vercel.
 2. Ensure required environment variables (e.g. `VITE_SUPABASE_URL`, `VITE_SUPABASE_ANON_KEY`) are set in the project settings.
-3. Trigger a deployment.
+3. Trigger a deployment.