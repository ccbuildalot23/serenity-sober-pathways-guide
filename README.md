--- conflicted
+++ resolved
@@ -92,14 +92,8 @@
 - **dashboard/NotificationBanner** replaces the generic banner component
 - **useSecureAuditLogger** replaces useAuditLogger and server-side variants
 - **EnhancedSecurityAuditService** consolidates audit logging services
-<<<<<<< HEAD
 - **EnhancedInputValidator** consolidates input validation utilities
 
 These components provide richer functionality and improved security compared to
 their predecessors.
-=======
-
-These components provide richer functionality and improved security compared to
-their predecessors.
-main
->>>>>>> 8dade0b3
+main