# Welcome to your Lovable project

## Project info

**URL**: https://lovable.dev/projects/0774991d-cd10-45cb-be11-ae632aeb1333

## How can I edit this code?

There are several ways of editing your application.

**Use Lovable**

Simply visit the [Lovable Project](https://lovable.dev/projects/0774991d-cd10-45cb-be11-ae632aeb1333) and start prompting.

Changes made via Lovable will be committed automatically to this repo.

**Use your preferred IDE**

If you want to work locally using your own IDE, you can clone this repo and push changes. Pushed changes will also be reflected in Lovable.

The only requirement is having Node.js & npm installed - [install with nvm](https://github.com/nvm-sh/nvm#installing-and-updating)

Follow these steps:

```sh
# Step 1: Clone the repository using the project's Git URL.
git clone <YOUR_GIT_URL>

# Step 2: Navigate to the project directory.
cd <YOUR_PROJECT_NAME>

# Step 3: Install the necessary dependencies.
npm i

# Step 4: Start the development server with auto-reloading and an instant preview.
npm run dev
```

**Edit a file directly in GitHub**

- Navigate to the desired file(s).
- Click the "Edit" button (pencil icon) at the top right of the file view.
- Make your changes and commit the changes.

**Use GitHub Codespaces**

- Navigate to the main page of your repository.
- Click on the "Code" button (green button) near the top right.
- Select the "Codespaces" tab.
- Click on "New codespace" to launch a new Codespace environment.
- Edit files directly within the Codespace and commit and push your changes once you're done.

## What technologies are used for this project?

This project is built with:

- Vite
- TypeScript
- React
- shadcn-ui
- Tailwind CSS

## How can I deploy this project?

Simply open [Lovable](https://lovable.dev/projects/0774991d-cd10-45cb-be11-ae632aeb1333) and click on Share -> Publish.

## Can I connect a custom domain to my Lovable project?

Yes, you can!

To connect a domain, navigate to Project > Settings > Domains and click Connect Domain.

Read more here: [Setting up a custom domain](https://docs.lovable.dev/tips-tricks/custom-domain#step-by-step-guide)

## Security Logging

This project uses `EnhancedSecurityAuditService` for all audit and security events. Previous services like `auditLogService` and `secureAuditLogService` were removed in favor of this consolidated implementation.
<<<<<<< HEAD
=======
## Security Logging

This project uses `EnhancedSecurityAuditService` for all audit and security events. Previous services like `auditLogService` and `secureAuditLogService` were removed in favor of this consolidated implementation.
>>>>>>> 873c7c42

## Development Notes

### Linting
Run `npm run lint` to check code style. The project uses a minimal ESLint configuration without extra plugins.

## Component Consolidation

Legacy implementations of several major features have been removed. The app now
uses the enhanced versions exclusively:

- **EnhancedCBTSkillsLibrary** replaces the basic CBT skills library
- **EnhancedCrisisSystem** replaces the old crisis intervention system
- **EnhancedCalendarPage** replaces the previous calendar page
<<<<<<< HEAD
- **dashboard/NotificationBanner** replaces the generic banner component
- **useSecureAuditLogger** replaces useAuditLogger and server-side variants
- **EnhancedSecurityAuditService** consolidates audit logging services

These components provide richer functionality and improved security compared to
their predecessors.
=======

These components provide richer functionality and improved security compared to
their predecessors.
main
>>>>>>> 873c7c42
<|MERGE_RESOLUTION|>--- conflicted
+++ resolved
@@ -75,12 +75,6 @@
 ## Security Logging
 
 This project uses `EnhancedSecurityAuditService` for all audit and security events. Previous services like `auditLogService` and `secureAuditLogService` were removed in favor of this consolidated implementation.
-<<<<<<< HEAD
-=======
-## Security Logging
-
-This project uses `EnhancedSecurityAuditService` for all audit and security events. Previous services like `auditLogService` and `secureAuditLogService` were removed in favor of this consolidated implementation.
->>>>>>> 873c7c42
 
 ## Development Notes
 
@@ -95,16 +89,10 @@
 - **EnhancedCBTSkillsLibrary** replaces the basic CBT skills library
 - **EnhancedCrisisSystem** replaces the old crisis intervention system
 - **EnhancedCalendarPage** replaces the previous calendar page
-<<<<<<< HEAD
 - **dashboard/NotificationBanner** replaces the generic banner component
 - **useSecureAuditLogger** replaces useAuditLogger and server-side variants
 - **EnhancedSecurityAuditService** consolidates audit logging services
 
 These components provide richer functionality and improved security compared to
 their predecessors.
-=======
-
-These components provide richer functionality and improved security compared to
-their predecessors.
-main
->>>>>>> 873c7c42
+main