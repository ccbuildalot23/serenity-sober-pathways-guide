<<<<<<< HEAD
export default [
  {
    ignores: ["dist"],
  },
  {
    files: ["**/*.js"],
    languageOptions: {
      ecmaVersion: 2020,
=======
import reactHooks from "eslint-plugin-react-hooks";
import reactRefresh from "eslint-plugin-react-refresh";
import tseslint from "typescript-eslint";

export default tseslint.config(
  { ignores: ["dist"] },
  {
    extends: ["eslint:recommended", ...tseslint.configs.recommended],
    files: ["**/*.{ts,tsx}"],
    languageOptions: {
      ecmaVersion: 2020,
    },
    plugins: {
      "react-hooks": reactHooks,
      "react-refresh": reactRefresh,
    },
    rules: {
      ...reactHooks.configs.recommended.rules,
      "react-refresh/only-export-components": [
        "warn",
        { allowConstantExport: true },
      ],
      "@typescript-eslint/no-unused-vars": "off",
>>>>>>> 0a6effe3
    },
    rules: {},
  },
];<|MERGE_RESOLUTION|>--- conflicted
+++ resolved
@@ -1,13 +1,3 @@
-<<<<<<< HEAD
-export default [
-  {
-    ignores: ["dist"],
-  },
-  {
-    files: ["**/*.js"],
-    languageOptions: {
-      ecmaVersion: 2020,
-=======
 import reactHooks from "eslint-plugin-react-hooks";
 import reactRefresh from "eslint-plugin-react-refresh";
 import tseslint from "typescript-eslint";
@@ -31,7 +21,10 @@
         { allowConstantExport: true },
       ],
       "@typescript-eslint/no-unused-vars": "off",
->>>>>>> 0a6effe3
+    },
+  }
+);
+main
     },
     rules: {},
   },
