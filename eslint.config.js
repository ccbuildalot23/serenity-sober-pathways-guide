export default [
  {
    ignores: ["dist"],
  },
  {
    files: ["**/*.js"],
    languageOptions: {
      ecmaVersion: 2020,
    },
    rules: {},
  },
<<<<<<< HEAD
];
=======
];
 0p87v4-codex/perform-code-deduplication-and-optimization-review
 main
>>>>>>> dff76e37
<|MERGE_RESOLUTION|>--- conflicted
+++ resolved
@@ -9,10 +9,6 @@
     },
     rules: {},
   },
-<<<<<<< HEAD
 ];
-=======
-];
- 0p87v4-codex/perform-code-deduplication-and-optimization-review
- main
->>>>>>> dff76e37
+vm6twz-codex/perform-code-deduplication-and-optimization-review
+main