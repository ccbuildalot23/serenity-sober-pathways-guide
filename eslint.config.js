<<<<<<< HEAD
export default [
  {
    ignores: ["dist"],
  },
  {
    files: ["**/*.js"],
    languageOptions: {
      ecmaVersion: 2020,
    },
=======
import reactHooks from "eslint-plugin-react-hooks";
import reactRefresh from "eslint-plugin-react-refresh";
import tseslint from "typescript-eslint";

export default tseslint.config(
  { ignores: ["dist"] },
  {
    extends: ["eslint:recommended", ...tseslint.configs.recommended],
    files: ["**/*.{ts,tsx}"],
    languageOptions: {
      ecmaVersion: 2020,
    },
    plugins: {
      "react-hooks": reactHooks,
      "react-refresh": reactRefresh,
    },
    rules: {
      ...reactHooks.configs.recommended.rules,
      "react-refresh/only-export-components": [
        "warn",
        { allowConstantExport: true },
      ],
      "@typescript-eslint/no-unused-vars": "off",
    },
  }
);
main
    },
>>>>>>> 7fc18967
    rules: {},
  },
];<|MERGE_RESOLUTION|>--- conflicted
+++ resolved
@@ -1,4 +1,3 @@
-<<<<<<< HEAD
 export default [
   {
     ignores: ["dist"],
@@ -8,36 +7,6 @@
     languageOptions: {
       ecmaVersion: 2020,
     },
-=======
-import reactHooks from "eslint-plugin-react-hooks";
-import reactRefresh from "eslint-plugin-react-refresh";
-import tseslint from "typescript-eslint";
-
-export default tseslint.config(
-  { ignores: ["dist"] },
-  {
-    extends: ["eslint:recommended", ...tseslint.configs.recommended],
-    files: ["**/*.{ts,tsx}"],
-    languageOptions: {
-      ecmaVersion: 2020,
-    },
-    plugins: {
-      "react-hooks": reactHooks,
-      "react-refresh": reactRefresh,
-    },
-    rules: {
-      ...reactHooks.configs.recommended.rules,
-      "react-refresh/only-export-components": [
-        "warn",
-        { allowConstantExport: true },
-      ],
-      "@typescript-eslint/no-unused-vars": "off",
-    },
-  }
-);
-main
-    },
->>>>>>> 7fc18967
     rules: {},
   },
 ];