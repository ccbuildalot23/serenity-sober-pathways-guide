--- conflicted
+++ resolved
@@ -5,11 +5,7 @@
 import { Button } from '@/components/ui/button';
 import { Wifi, WifiOff, Database, RefreshCw } from 'lucide-react';
 
-<<<<<<< HEAD
-export default function RealtimeDebugPanel() {
-=======
 const RealtimeDebugPanel: React.FC = () => {
->>>>>>> bee90d75
   const [debugInfo, setDebugInfo] = useState<any>({});
   const [isVisible, setIsVisible] = useState(false);
 
@@ -162,4 +158,6 @@
       </Card>
     </div>
   );
-}+};
+
+export default RealtimeDebugPanel;