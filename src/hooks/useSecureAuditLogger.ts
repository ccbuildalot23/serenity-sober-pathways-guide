
import { useAuth } from '@/contexts/AuthContext';
import { EnhancedSecurityAuditService } from '@/services/enhancedSecurityAuditService';
import { formRateLimiter } from '@/lib/enhancedInputValidation';
// DEDUPLICATION: Replaces useAuditLogger and useServerSideAuditLogger
// Reason: provides RLS-compliant logging with rate limiting
<<<<<<< HEAD
=======

/**
 * DEDUPLICATION: Replaces `useAuditLogger`.
 * Reason: enforces authentication and rate limiting for all audit events.
 * Removed file: `src/hooks/useAuditLogger.ts`.
 */
main
>>>>>>> fcae695d

/**
 * Hook for secure audit logging using server-side encryption only
 * Updated to work with RLS policies requiring authenticated users
 */
export const useSecureAuditLogger = () => {
  const { user } = useAuth();
  
  const log = async (action: string, details?: Record<string, any>) => {
    // Check if user is authenticated (required for RLS)
    if (!user) {
      console.warn('Cannot log audit event: User not authenticated');
      return;
    }

    // Rate limiting for audit logs
    const userKey = user.id;
    if (!formRateLimiter(userKey)) {
      console.warn('Audit logging rate limited');
      return;
    }

    await EnhancedSecurityAuditService.logSecurityEvent({
      action,
      details,
    });
  };

  const logSecurityEvent = async (eventType: string, details?: Record<string, any>) => {
    await EnhancedSecurityAuditService.logSecurityEvent({
      action: eventType,
      details: {
        event_type: eventType,
        timestamp: new Date().toISOString(),
        ...details,
      },
    });
  };

  const logDataAccess = async (table: string, operation: string, recordCount: number = 1) => {
    await EnhancedSecurityAuditService.logDataAccessEvent(table, operation, recordCount);
  };
  
  return { 
    log, 
    logSecurityEvent, 
    logDataAccess,
    isAuthenticated: !!user 
  };
};<|MERGE_RESOLUTION|>--- conflicted
+++ resolved
@@ -4,16 +4,7 @@
 import { formRateLimiter } from '@/lib/enhancedInputValidation';
 // DEDUPLICATION: Replaces useAuditLogger and useServerSideAuditLogger
 // Reason: provides RLS-compliant logging with rate limiting
-<<<<<<< HEAD
-=======
-
-/**
- * DEDUPLICATION: Replaces `useAuditLogger`.
- * Reason: enforces authentication and rate limiting for all audit events.
- * Removed file: `src/hooks/useAuditLogger.ts`.
- */
 main
->>>>>>> fcae695d
 
 /**
  * Hook for secure audit logging using server-side encryption only
