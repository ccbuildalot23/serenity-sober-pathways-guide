
import { useAuth } from '@/contexts/AuthContext';
import { EnhancedSecurityAuditService } from '@/services/enhancedSecurityAuditService';
import { formRateLimiter } from '@/lib/enhancedInputValidation';
// DEDUPLICATION: Replaces useAuditLogger and useServerSideAuditLogger
// Reason: provides RLS-compliant logging with rate limiting
<<<<<<< HEAD
=======
main
>>>>>>> af752bad

/**
 * Hook for secure audit logging using server-side encryption only
 * Updated to work with RLS policies requiring authenticated users
 */
export const useSecureAuditLogger = () => {
  const { user } = useAuth();
  
  const log = async (action: string, details?: Record<string, any>) => {
    // Check if user is authenticated (required for RLS)
    if (!user) {
      console.warn('Cannot log audit event: User not authenticated');
      return;
    }

    // Rate limiting for audit logs
    const userKey = user.id;
    if (!formRateLimiter(userKey)) {
      console.warn('Audit logging rate limited');
      return;
    }

    await EnhancedSecurityAuditService.logSecurityEvent({
      action,
      details,
    });
  };

  const logSecurityEvent = async (eventType: string, details?: Record<string, any>) => {
    await EnhancedSecurityAuditService.logSecurityEvent({
      action: eventType,
      details: {
        event_type: eventType,
        timestamp: new Date().toISOString(),
        ...details,
      },
    });
  };

  const logDataAccess = async (table: string, operation: string, recordCount: number = 1) => {
    await EnhancedSecurityAuditService.logDataAccessEvent(table, operation, recordCount);
  };
  
  return { 
    log, 
    logSecurityEvent, 
    logDataAccess,
    isAuthenticated: !!user 
  };
};<|MERGE_RESOLUTION|>--- conflicted
+++ resolved
@@ -4,10 +4,7 @@
 import { formRateLimiter } from '@/lib/enhancedInputValidation';
 // DEDUPLICATION: Replaces useAuditLogger and useServerSideAuditLogger
 // Reason: provides RLS-compliant logging with rate limiting
-<<<<<<< HEAD
-=======
 main
->>>>>>> af752bad
 
 /**
  * Hook for secure audit logging using server-side encryption only
