--- conflicted
+++ resolved
@@ -4,10 +4,7 @@
 import { formRateLimiter } from '@/lib/enhancedInputValidation';
 // DEDUPLICATION: Replaces useAuditLogger and useServerSideAuditLogger
 // Reason: provides RLS-compliant logging with rate limiting
-<<<<<<< HEAD
-=======
 main
->>>>>>> 7be00c5e
 
 /**
  * Hook for secure audit logging using server-side encryption only
