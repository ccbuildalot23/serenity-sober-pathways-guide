
import DOMPurify from 'dompurify';
import crypto from 'crypto';

// Consolidated input validation utilities. This file now contains the
// previously separate InputValidator along with the enhanced features.

export class InputValidator {
  // Sanitize HTML content to prevent XSS
  static sanitizeHtml(input: string): string {
    return DOMPurify.sanitize(input, {
      ALLOWED_TAGS: ['b', 'i', 'em', 'strong', 'p', 'br'],
      ALLOWED_ATTR: [],
    });
  }

  // Sanitize plain text input
  static sanitizeText(input: string): string {
    if (typeof input !== 'string') return '';

    return input
      .replace(/<[^>]*>/g, '')
      .trim()
      .substring(0, 1000); // Limit length
  }

  // Validate email format
  static validateEmail(email: string): boolean {
    const emailRegex = /^[^\s@]+@[^\s@]+\.[^\s@]+$/;
    return emailRegex.test(email) && email.length <= 254;
  }

  // Validate phone number
  static validatePhone(phone: string): boolean {
    const phoneRegex = /^\+?[\d\s\-\(\)]{10,15}$/;
    return phoneRegex.test(phone);
  }

  // Validate rating (1-10)
  static validateRating(rating: any): boolean {
    const num = Number(rating);
    return !isNaN(num) && num >= 1 && num <= 10;
  }

  // Sanitize JSONB data
  static sanitizeJsonData(data: any): any {
    if (typeof data === 'string') {
      return this.sanitizeText(data);
    }

    if (Array.isArray(data)) {
      return data.map(item => this.sanitizeJsonData(item)).slice(0, 50);
    }

    if (typeof data === 'object' && data !== null) {
      const sanitized: any = {};
      const keys = Object.keys(data).slice(0, 20);

      for (const key of keys) {
        const sanitizedKey = this.sanitizeText(key);
        if (sanitizedKey.length > 0) {
          sanitized[sanitizedKey] = this.sanitizeJsonData(data[key]);
        }
      }
      return sanitized;
    }

    return data;
  }

  // Validate and sanitize form data
  static validateFormData(data: Record<string, any>): Record<string, any> {
    const sanitized: Record<string, any> = {};

    for (const [key, value] of Object.entries(data)) {
      const sanitizedKey = this.sanitizeText(key);

      if (sanitizedKey.length === 0) continue;

      if (typeof value === 'string') {
        sanitized[sanitizedKey] = this.sanitizeText(value);
      } else if (typeof value === 'number') {
        sanitized[sanitizedKey] = isFinite(value) ? value : 0;
      } else if (typeof value === 'boolean') {
        sanitized[sanitizedKey] = value;
      } else if (value !== null && value !== undefined) {
        sanitized[sanitizedKey] = this.sanitizeJsonData(value);
      }
    }

    return sanitized;
  }

  // Rate limiting helper
  static createRateLimiter(maxAttempts: number, windowMs: number) {
    const attempts = new Map<string, number[]>();

    return (key: string): boolean => {
      const now = Date.now();
      const userAttempts = attempts.get(key) || [];

      const recentAttempts = userAttempts.filter(time => now - time < windowMs);

      if (recentAttempts.length >= maxAttempts) {
        return false;
      }

      recentAttempts.push(now);
      attempts.set(key, recentAttempts);
      return true;
    };
  }
}
<<<<<<< HEAD
=======

export class EnhancedInputValidator extends InputValidator {
>>>>>>> fcae695d

export class EnhancedInputValidator extends InputValidator {
  /**
   * Validates phone number format
   */
  static validatePhoneNumber(phone: string): boolean {
    const phoneRegex = /^[\+]?[1-9][\d]{0,15}$/;
    const cleanPhone = phone.replace(/[\s\-\(\)\.]/g, '');
    return phoneRegex.test(cleanPhone) && cleanPhone.length >= 10;
  }

  /**
   * Validates email domain against common typos and suspicious domains
   */
  static validateEmailDomain(email: string): { isValid: boolean; warning?: string } {
    const emailRegex = /^[^\s@]+@[^\s@]+\.[^\s@]+$/;
    
    if (!emailRegex.test(email)) {
      return { isValid: false };
    }

    const domain = email.split('@')[1].toLowerCase();
    
    // Common typos
    const commonTypos = {
      'gmai.com': 'gmail.com',
      'gmial.com': 'gmail.com',
      'yahooo.com': 'yahoo.com',
      'hotmial.com': 'hotmail.com'
    };

    if (commonTypos[domain]) {
      return {
        isValid: false,
        warning: `Did you mean ${commonTypos[domain]}?`
      };
    }

    // Suspicious domains (obviously fake examples)
    const suspiciousDomains = ['tempmail.com', '10minutemail.com', 'guerrillamail.com'];
    if (suspiciousDomains.includes(domain)) {
      return {
        isValid: false,
        warning: 'Temporary email addresses are not allowed'
      };
    }

    return { isValid: true };
  }

  /**
   * Validates emergency contact data
   */
  static validateEmergencyContact(contact: {
    name: string;
    phone?: string;
    email?: string;
    relationship: string;
  }): { isValid: boolean; errors: string[] } {
    const errors: string[] = [];

    if (!contact.name || contact.name.trim().length < 2) {
      errors.push('Name must be at least 2 characters long');
    }

    if (!contact.relationship || contact.relationship.trim().length < 2) {
      errors.push('Relationship must be specified');
    }

    if (!contact.phone && !contact.email) {
      errors.push('At least one contact method (phone or email) is required');
    }

    if (contact.phone && !this.validatePhoneNumber(contact.phone)) {
      errors.push('Phone number format is invalid');
    }

    if (contact.email) {
      const emailValidation = this.validateEmailDomain(contact.email);
      if (!emailValidation.isValid) {
        errors.push(emailValidation.warning || 'Email format is invalid');
      }
    }

    return {
      isValid: errors.length === 0,
      errors
    };
  }

  /**
   * Validates notification settings for rate limiting
   */
  static validateNotificationSettings(settings: {
    freq: number;
    time: string;
  }): { isValid: boolean; errors: string[] } {
    const errors: string[] = [];

    if (settings.freq < 1 || settings.freq > 7) {
      errors.push('Notification frequency must be between 1 and 7 times per week');
    }

    const timeRegex = /^([01]?[0-9]|2[0-3]):[0-5][0-9]$/;
    if (!timeRegex.test(settings.time)) {
      errors.push('Time must be in HH:MM format');
    }

    return {
      isValid: errors.length === 0,
      errors
    };
  }

  /**
   * Generates CSRF token for sensitive operations
   */
  static generateCSRFToken(): string {
    return crypto.randomUUID();
  }

  /**
   * Validates CSRF token
   */
  static validateCSRFToken(token: string, storedToken: string): boolean {
    return token === storedToken && token.length > 0;
  }
}

// Create rate limiters for different operations using the consolidated class
export const authRateLimiter = InputValidator.createRateLimiter(5, 15 * 60 * 1000); // 5 attempts per 15 minutes
export const formRateLimiter = InputValidator.createRateLimiter(10, 60 * 1000); // 10 submissions per minute<|MERGE_RESOLUTION|>--- conflicted
+++ resolved
@@ -111,11 +111,7 @@
     };
   }
 }
-<<<<<<< HEAD
-=======
-
-export class EnhancedInputValidator extends InputValidator {
->>>>>>> fcae695d
+main
 
 export class EnhancedInputValidator extends InputValidator {
   /**
