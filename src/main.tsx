--- conflicted
+++ resolved
@@ -1,15 +1,9 @@
-
 import { StrictMode } from 'react';
 import { createRoot } from 'react-dom/client';
 import App from './App.tsx';
 import './index.css';
 import { ThemeProvider } from '@/components/theme/ThemeProvider';
 import { SecurityInitializer } from '@/lib/securityInitializer';
-<<<<<<< HEAD
-=======
-
-await SecurityInitializer.initialize();
->>>>>>> 4b884d1d
 
 async function startApp(): Promise<void> {
   await SecurityInitializer.initialize();
