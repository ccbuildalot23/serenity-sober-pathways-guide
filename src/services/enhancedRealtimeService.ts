import { RealtimeChannel } from '@supabase/supabase-js';
import { supabase } from '@/integrations/supabase/client';
import { debugService } from './debugService';
import { RealtimeAlert, RealtimePresence } from './realtime/types';

<<<<<<< HEAD
// DEDUPLICATION: Candidate to replace `realtimeService.ts`
// Reason: provides connection health monitoring and reconnection logic.
// Missing features: alert broadcasting and presence updates currently in
// `realtimeService.ts`. Consumers using those features must be updated
// once functionality is merged.
=======
// DEDUPLICATION: Replaces `realtimeService.ts`
// Combines connection health monitoring, alert broadcasting,
// and presence tracking in a single service.
>>>>>>> 69de18a9

interface ConnectionHealth {
  isConnected: boolean;
  lastPing: number;
  reconnectAttempts: number;
  connectionQuality: 'excellent' | 'good' | 'poor' | 'offline';
}

export class EnhancedRealtimeService {
  private channels: Map<string, RealtimeChannel> = new Map();
  private reconnectAttempts = 0;
  private maxReconnectAttempts = 5;
  private lastPing = Date.now();
  private healthCheckInterval: NodeJS.Timeout | null = null;
  private reconnectTimeout: NodeJS.Timeout | null = null;
  private presenceChannel: RealtimeChannel | null = null;
  private alertHandlers = new Map<string, (alert: RealtimeAlert) => void>();
  private presenceHandlers = new Set<(presence: RealtimePresence[]) => void>();
  private userId: string | null = null;
  private isInitialized = false;
<<<<<<< HEAD
  
=======

>>>>>>> 69de18a9
  constructor() {
    this.startHealthMonitoring();
    this.setupConnectionEventListeners();
  }

  private setupConnectionEventListeners(): void {
    // Monitor online/offline status
    window.addEventListener('online', () => {
      debugService.log('realtime', 'Network back online');
      this.handleNetworkReconnect();
    });

    window.addEventListener('offline', () => {
      debugService.log('realtime', 'Network went offline');
      this.handleNetworkDisconnect();
    });
  }

  private startHealthMonitoring(): void {
    this.healthCheckInterval = setInterval(() => {
      this.checkConnectionHealth();
    }, 10000); // Check every 10 seconds
  }

  private checkConnectionHealth(): void {
    const now = Date.now();
    const timeSinceLastPing = now - this.lastPing;

    if (timeSinceLastPing > 60000) { // No ping in 60 seconds
      debugService.log('error', 'Connection unhealthy - no ping received', {
        timeSinceLastPing,
        channelCount: this.channels.size
      });
      this.handleConnectionIssue();
    }
  }

  async subscribe(channelName: string, config: any = {}): Promise<RealtimeChannel> {
    try {
      const channel = supabase.channel(channelName, config);

      // Set up ping/pong for health monitoring
      channel.on('system', { event: 'ping' }, () => {
        this.lastPing = Date.now();
        debugService.log('realtime', 'Ping received', { channel: channelName });
      });

      // Monitor connection state changes
      channel.subscribe((status) => {
        debugService.log('realtime', 'Channel subscription status changed', {
          channel: channelName,
          status,
          attempts: this.reconnectAttempts
        });

        if (status === 'SUBSCRIBED') {
          this.reconnectAttempts = 0;
          this.lastPing = Date.now();
        } else if (status === 'CLOSED' || status === 'CHANNEL_ERROR') {
          this.handleDisconnect(channelName);
        }
      });

      this.channels.set(channelName, channel);
      debugService.log('realtime', 'Channel subscribed', { channelName });

      return channel;
<<<<<<< HEAD
    } catch (error) {
=======
    } catch (error: any) {
>>>>>>> 69de18a9
      debugService.log('error', 'Failed to subscribe to channel', {
        channelName,
        error: error.message
      });
      throw error;
    }
  }

  async initialize(userId: string): Promise<void> {
    if (this.isInitialized && this.userId === userId) return;

    await this.cleanup();

    this.userId = userId;

    await this.subscribeAlertChannel(userId);
    await this.subscribePresenceChannel();

    this.isInitialized = true;
    debugService.log('realtime', 'Enhanced realtime initialized', { userId });
  }

  private async subscribeAlertChannel(userId: string): Promise<void> {
    const channelName = `alerts:${userId}`;
    const channel = await this.subscribe(channelName);
    channel.on('broadcast', { event: 'alert' }, (payload) => {
      this.handleAlert(payload.payload as RealtimeAlert);
    });
  }

  private async subscribePresenceChannel(): Promise<void> {
    const channel = await this.subscribe('presence');
    channel
      .on('presence', { event: 'sync' }, () => {
        const state = channel.presenceState();
        this.handlePresenceUpdate(this.transformPresenceState(state));
      })
      .on('presence', { event: 'join' }, () => {
        const state = channel.presenceState();
        this.handlePresenceUpdate(this.transformPresenceState(state));
      })
      .on('presence', { event: 'leave' }, () => {
        const state = channel.presenceState();
        this.handlePresenceUpdate(this.transformPresenceState(state));
      });

    this.presenceChannel = channel;
  }

  private transformPresenceState(state: any): RealtimePresence[] {
    const presence: RealtimePresence[] = [];
    Object.keys(state).forEach((key) => {
      const userPresence = state[key];
      if (userPresence && userPresence.length > 0) {
        const latest = userPresence[0];
        presence.push({
          userId: latest.userId || key,
          userName: latest.userName || 'Anonymous',
          status: latest.status || 'online',
          lastSeen: latest.lastSeen || new Date().toISOString()
        });
      }
    });
    return presence;
  }

  async sendAlert(recipientIds: string[], alert: Omit<RealtimeAlert, 'id' | 'timestamp'>): Promise<void> {
    const { data: { user } } = await supabase.auth.getUser();
    if (!user) throw new Error('User not authenticated');

    const fullAlert: RealtimeAlert = {
      ...alert,
      id: crypto.randomUUID(),
      timestamp: new Date().toISOString()
    };

    await Promise.all(
      recipientIds.map((id) =>
        supabase.channel(`alerts:${id}`).send({ type: 'broadcast', event: 'alert', payload: fullAlert })
      )
    );

    this.lastPing = Date.now();
  }

  async sendCrisisAlert(message: string, location?: string): Promise<void> {
    const { data: { user } } = await supabase.auth.getUser();
    if (!user) throw new Error('User not authenticated');

    const [profileResult, contactsResult] = await Promise.all([
      supabase.from('profiles').select('full_name').eq('id', user.id).single(),
      supabase.from('support_contacts').select('id').eq('user_id', user.id)
    ]);

    if (profileResult.error || contactsResult.error) {
      throw new Error('Failed to fetch user data');
    }

    const profile = profileResult.data;
    const contacts = contactsResult.data || [];

<<<<<<< HEAD
    const recipientIds = contacts.map((c) => c.id);
=======
    const recipientIds = contacts.map((c: any) => c.id);
>>>>>>> 69de18a9

    await this.sendAlert(recipientIds, {
      type: 'crisis',
      senderId: user.id,
      senderName: profile?.full_name || 'Unknown',
      message,
      urgency: 'high',
      location
    });

    if (this.presenceChannel) {
      await this.presenceChannel.track({
        userId: user.id,
        userName: profile?.full_name || 'Anonymous',
        status: 'in-crisis',
        lastSeen: new Date().toISOString()
      });
    }

    this.lastPing = Date.now();
  }

  async updateStatus(status: 'online' | 'away' | 'in-crisis'): Promise<void> {
    const { data: { user } } = await supabase.auth.getUser();
    if (!user || !this.presenceChannel) return;

    const { data: profile } = await supabase.from('profiles').select('full_name').eq('id', user.id).single();
    await this.presenceChannel.track({
      userId: user.id,
      userName: profile?.full_name || 'Anonymous',
      status,
      lastSeen: new Date().toISOString()
    });
    this.lastPing = Date.now();
  }

  onAlert(handler: (alert: RealtimeAlert) => void): () => void {
    const id = crypto.randomUUID();
    this.alertHandlers.set(id, handler);
    return () => {
      this.alertHandlers.delete(id);
    };
  }

  onPresenceUpdate(handler: (presence: RealtimePresence[]) => void): () => void {
    this.presenceHandlers.add(handler);
    return () => {
      this.presenceHandlers.delete(handler);
    };
  }

  getDebugInfo() {
    return {
      channelCount: this.channels.size,
      lastPing: this.lastPing,
      reconnectAttempts: this.reconnectAttempts
    };
  }

  async cleanup(): Promise<void> {
    this.unsubscribeAll();
    if (this.presenceChannel) {
      try {
        await this.presenceChannel.untrack();
      } catch {
        // ignore
      }
      this.presenceChannel = null;
    }
    this.alertHandlers.clear();
    this.presenceHandlers.clear();
    this.isInitialized = false;
    this.userId = null;
  }

  private handleAlert(alert: RealtimeAlert): void {
    this.lastPing = Date.now();
    this.alertHandlers.forEach((handler) => {
      try {
        handler(alert);
      } catch (error) {
        debugService.log('error', 'Alert handler error', { error });
      }
    });
  }

  private handlePresenceUpdate(presence: RealtimePresence[]): void {
    this.lastPing = Date.now();
    this.presenceHandlers.forEach((handler) => {
      try {
        handler(presence);
      } catch (error) {
        debugService.log('error', 'Presence handler error', { error });
      }
    });
  }

  private async handleDisconnect(channelName?: string): Promise<void> {
    debugService.log('realtime', 'Handling disconnect', {
      channelName,
      attempts: this.reconnectAttempts
    });

    if (this.reconnectAttempts >= this.maxReconnectAttempts) {
      debugService.log('critical', 'Max reconnection attempts reached');
      this.notifyUserOfConnectionIssue();
      return;
    }

    const delay = Math.min(1000 * Math.pow(2, this.reconnectAttempts), 30000);
    this.reconnectAttempts++;

    this.reconnectTimeout = setTimeout(async () => {
      try {
        if (channelName) {
          await this.reconnectChannel(channelName);
        } else {
          await this.reconnectAllChannels();
        }
      } catch (error: any) {
        debugService.log('error', 'Reconnection failed', { error: error.message });
        this.handleDisconnect(channelName);
      }
    }, delay);
  }

  private async reconnectChannel(channelName: string): Promise<void> {
    const existingChannel = this.channels.get(channelName);
    if (existingChannel) {
      supabase.removeChannel(existingChannel);
      this.channels.delete(channelName);
    }

    // Recreate channel with same configuration
    debugService.log('realtime', 'Attempting to reconnect channel', { channelName });
    // Note: In a real implementation, you'd store the original config
    await this.subscribe(channelName);
  }

  private async reconnectAllChannels(): Promise<void> {
    debugService.log('realtime', 'Reconnecting all channels');
    const channelNames = Array.from(this.channels.keys());

    for (const channelName of channelNames) {
      try {
        await this.reconnectChannel(channelName);
      } catch (error: any) {
        debugService.log('error', 'Failed to reconnect channel', {
          channelName,
          error: error.message
        });
      }
    }
  }

  private handleNetworkReconnect(): void {
    this.reconnectAttempts = 0;
    this.reconnectAllChannels();
  }

  private handleNetworkDisconnect(): void {
    // Pause reconnection attempts while offline
    if (this.reconnectTimeout) {
      clearTimeout(this.reconnectTimeout);
      this.reconnectTimeout = null;
    }
  }

  private handleConnectionIssue(): void {
    this.handleDisconnect();
  }

  private notifyUserOfConnectionIssue(): void {
    debugService.log('critical', 'Persistent connection issues detected');

    // Show persistent notification about connection issues
    if ('Notification' in window && Notification.permission === 'granted') {
      new Notification('Connection Issue', {
        body: 'Having trouble staying connected. Some features may be limited.',
        icon: '/crisis-icon.png',
        requireInteraction: true,
        tag: 'connection-issue'
      });
    }

    // Dispatch custom event for UI components to handle
    window.dispatchEvent(new CustomEvent('connection-issue', {
      detail: {
        reconnectAttempts: this.reconnectAttempts,
        maxAttempts: this.maxReconnectAttempts
      }
    }));
  }

  getConnectionHealth(): ConnectionHealth {
    const now = Date.now();
    const timeSinceLastPing = now - this.lastPing;

    let connectionQuality: ConnectionHealth['connectionQuality'] = 'excellent';
    if (timeSinceLastPing > 30000) connectionQuality = 'poor';
    else if (timeSinceLastPing > 15000) connectionQuality = 'good';

    if (!navigator.onLine) connectionQuality = 'offline';

    return {
      isConnected: this.channels.size > 0 && timeSinceLastPing < 60000,
      lastPing: this.lastPing,
      reconnectAttempts: this.reconnectAttempts,
      connectionQuality
    };
  }

  unsubscribe(channelName: string): void {
    const channel = this.channels.get(channelName);
    if (channel) {
      supabase.removeChannel(channel);
      this.channels.delete(channelName);
      debugService.log('realtime', 'Channel unsubscribed', { channelName });
    }
  }

  unsubscribeAll(): void {
    for (const [channelName, channel] of this.channels) {
      supabase.removeChannel(channel);
      debugService.log('realtime', 'Channel unsubscribed', { channelName });
    }
    this.channels.clear();

    if (this.healthCheckInterval) {
      clearInterval(this.healthCheckInterval);
    }

    if (this.reconnectTimeout) {
      clearTimeout(this.reconnectTimeout);
    }
  }
}

export const subscribeToCrisisEvents = (userId: string, callback: (payload: any) => void): RealtimeChannel => {
  return supabase
    .channel('crisis_events')
    .on(
      'postgres_changes',
      {
        event: 'INSERT',
        schema: 'public',
        table: 'crisis_events',
        filter: `user_id=eq.${userId}`
      },
      callback
    )
    .subscribe();
};

export const subscribeToMoodUpdates = (userId: string, callback: (payload: any) => void): RealtimeChannel => {
  return supabase
    .channel('daily_checkins')
    .on(
      'postgres_changes',
      {
        event: 'UPDATE',
        schema: 'public',
        table: 'daily_checkins',
        filter: `user_id=eq.${userId}`
      },
      callback
    )
    .subscribe();
};

export const unsubscribeFromChannel = (channel: RealtimeChannel): void => {
  supabase.removeChannel(channel);
};

export const subscribeToAllCheckInUpdates = (userId: string, callback: (payload: any) => void): RealtimeChannel => {
  return supabase
    .channel('all_checkins')
    .on(
      'postgres_changes',
      {
        event: '*',
        schema: 'public',
        table: 'daily_checkins',
        filter: `user_id=eq.${userId}`
      },
      callback
    )
    .subscribe();
};

export const subscribeToEmergencyContactUpdates = (userId: string, callback: (payload: any) => void): RealtimeChannel => {
  return supabase
    .channel('emergency_contacts')
    .on(
      'postgres_changes',
      {
        event: '*',
        schema: 'public',
        table: 'emergency_contacts',
        filter: `user_id=eq.${userId}`
      },
      callback
    )
    .subscribe();
};

export const enhancedRealtimeService = new EnhancedRealtimeService();<|MERGE_RESOLUTION|>--- conflicted
+++ resolved
@@ -3,17 +3,9 @@
 import { debugService } from './debugService';
 import { RealtimeAlert, RealtimePresence } from './realtime/types';
 
-<<<<<<< HEAD
-// DEDUPLICATION: Candidate to replace `realtimeService.ts`
-// Reason: provides connection health monitoring and reconnection logic.
-// Missing features: alert broadcasting and presence updates currently in
-// `realtimeService.ts`. Consumers using those features must be updated
-// once functionality is merged.
-=======
 // DEDUPLICATION: Replaces `realtimeService.ts`
 // Combines connection health monitoring, alert broadcasting,
 // and presence tracking in a single service.
->>>>>>> 69de18a9
 
 interface ConnectionHealth {
   isConnected: boolean;
@@ -34,11 +26,7 @@
   private presenceHandlers = new Set<(presence: RealtimePresence[]) => void>();
   private userId: string | null = null;
   private isInitialized = false;
-<<<<<<< HEAD
-  
-=======
-
->>>>>>> 69de18a9
+
   constructor() {
     this.startHealthMonitoring();
     this.setupConnectionEventListeners();
@@ -106,11 +94,7 @@
       debugService.log('realtime', 'Channel subscribed', { channelName });
 
       return channel;
-<<<<<<< HEAD
-    } catch (error) {
-=======
     } catch (error: any) {
->>>>>>> 69de18a9
       debugService.log('error', 'Failed to subscribe to channel', {
         channelName,
         error: error.message
@@ -212,11 +196,7 @@
     const profile = profileResult.data;
     const contacts = contactsResult.data || [];
 
-<<<<<<< HEAD
-    const recipientIds = contacts.map((c) => c.id);
-=======
     const recipientIds = contacts.map((c: any) => c.id);
->>>>>>> 69de18a9
 
     await this.sendAlert(recipientIds, {
       type: 'crisis',
