import { supabase } from '@/integrations/supabase/client';
import { serverSideEncryption } from '@/lib/serverSideEncryption';
import { EnhancedInputValidator as InputValidator } from '@/lib/enhancedInputValidation';
// DEDUPLICATION: Consolidated audit logging replacing auditLogService and secure* services
<<<<<<< HEAD
=======
/**
 * DEDUPLICATION: Consolidated audit services.
 * Replaces `auditLogService`, `secureAuditLogService` and `secureServerAuditLogService`.
 */
main
>>>>>>> fcae695d

interface SecurityAuditEntry {
  action: string;
  details?: Record<string, any>;
  severity?: 'low' | 'medium' | 'high' | 'critical';
  ipAddress?: string;
  userAgent?: string;
}

/**
 * Enhanced Security Audit Service
 * Implements secure audit logging with proper user authentication and RLS compliance
 */
export class EnhancedSecurityAuditService {
  static async logSecurityEvent(entry: SecurityAuditEntry): Promise<void> {
    try {
      // Get current user - required for RLS policies
      const { data: { user } } = await supabase.auth.getUser();
      
      if (!user) {
        console.warn('Cannot log audit event: User not authenticated');
        return;
      }

      // Validate and sanitize input data
      const sanitizedEntry = {
        action: InputValidator.sanitizeText(entry.action),
        details: entry.details ? InputValidator.sanitizeJsonData(entry.details) : null,
        severity: entry.severity || 'medium',
        ipAddress: entry.ipAddress,
        userAgent: entry.userAgent ? InputValidator.sanitizeText(entry.userAgent) : null
      };

      // Encrypt sensitive details using server-side encryption
      const encryptedDetails = sanitizedEntry.details 
        ? await serverSideEncryption.encrypt(JSON.stringify(sanitizedEntry.details))
        : null;

      // Get client info
      const clientInfo = {
        ip_address: sanitizedEntry.ipAddress || null,
        user_agent: sanitizedEntry.userAgent || navigator.userAgent?.substring(0, 500) || null,
        session_id: crypto.randomUUID()
      };

      // Insert audit log with proper user_id for RLS compliance
      const { error } = await supabase.from('audit_logs').insert({
        user_id: user.id, // Required for RLS policy
        action: `SECURITY_${sanitizedEntry.action}`,
        details_encrypted: encryptedDetails,
        timestamp: new Date().toISOString(),
        ...clientInfo
      });

      if (error) {
        console.error('Security audit log insertion failed:', error);
        // Log to local storage as fallback
        this.logToLocalStorage(entry);
      }
    } catch (error) {
      console.error('Security audit logging error:', error);
      // Fail silently but log locally for debugging
      this.logToLocalStorage(entry);
    }
  }

  static async logRLSViolation(table: string, operation: string, details?: Record<string, any>): Promise<void> {
    await this.logSecurityEvent({
      action: 'RLS_POLICY_VIOLATION',
      severity: 'critical',
      details: {
        table,
        operation,
        timestamp: new Date().toISOString(),
        ...details
      }
    });
  }

  static async logAuthenticationEvent(eventType: string, success: boolean, details?: Record<string, any>): Promise<void> {
    await this.logSecurityEvent({
      action: `AUTH_${eventType}`,
      severity: success ? 'low' : 'medium',
      details: {
        success,
        timestamp: new Date().toISOString(),
        ...details
      }
    });
  }

  static async logDataAccessEvent(table: string, operation: string, recordCount: number): Promise<void> {
    await this.logSecurityEvent({
      action: 'DATA_ACCESS',
      severity: 'low',
      details: {
        table,
        operation,
        record_count: recordCount,
        timestamp: new Date().toISOString()
      }
    });
  }

  static async logSecurityViolation(violationType: string, details?: Record<string, any>): Promise<void> {
    await this.logSecurityEvent({
      action: 'SECURITY_VIOLATION',
      severity: 'high',
      details: {
        violation_type: violationType,
        timestamp: new Date().toISOString(),
        ...details
      }
    });
  }

  static async logSecurityHardening(): Promise<void> {
    await this.logSecurityEvent({
      action: 'HARDENING_INITIALIZED',
      severity: 'info',
      details: {
        event: 'SECURITY_HARDENING_INITIALIZED',
        timestamp: new Date().toISOString(),
        userAgent: navigator.userAgent.substring(0, 100),
        url: window.location.href,
      }
    });

    try {
      const securityLogs = JSON.parse(localStorage.getItem('security_events') || '[]');
      securityLogs.push({
        event: 'SECURITY_HARDENING_INITIALIZED',
        timestamp: new Date().toISOString(),
        userAgent: navigator.userAgent.substring(0, 100),
        url: window.location.href,
        severity: 'info'
      });

      if (securityLogs.length > 50) {
        securityLogs.splice(0, securityLogs.length - 50);
      }
      localStorage.setItem('security_events', JSON.stringify(securityLogs));
    } catch (error) {
      console.warn('Could not store security event:', error);
    }
  }

  private static logToLocalStorage(entry: SecurityAuditEntry): void {
    try {
      const logs = JSON.parse(localStorage.getItem('security_audit_fallback') || '[]');
      logs.push({
        ...entry,
        timestamp: new Date().toISOString(),
        fallback: true
      });
      
      // Keep only last 50 events to prevent storage bloat
      if (logs.length > 50) {
        logs.splice(0, logs.length - 50);
      }
      
      localStorage.setItem('security_audit_fallback', JSON.stringify(logs));
    } catch (error) {
      console.warn('Failed to log to localStorage fallback:', error);
    }
  }

  static getFallbackLogs(): any[] {
    try {
      return JSON.parse(localStorage.getItem('security_audit_fallback') || '[]');
    } catch (error) {
      return [];
    }
  }

  static clearFallbackLogs(): void {
    localStorage.removeItem('security_audit_fallback');
  }
}<|MERGE_RESOLUTION|>--- conflicted
+++ resolved
@@ -2,14 +2,7 @@
 import { serverSideEncryption } from '@/lib/serverSideEncryption';
 import { EnhancedInputValidator as InputValidator } from '@/lib/enhancedInputValidation';
 // DEDUPLICATION: Consolidated audit logging replacing auditLogService and secure* services
-<<<<<<< HEAD
-=======
-/**
- * DEDUPLICATION: Consolidated audit services.
- * Replaces `auditLogService`, `secureAuditLogService` and `secureServerAuditLogService`.
- */
 main
->>>>>>> fcae695d
 
 interface SecurityAuditEntry {
   action: string;
