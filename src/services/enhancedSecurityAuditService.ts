import { supabase } from '@/integrations/supabase/client';
import { serverSideEncryption } from '@/lib/serverSideEncryption';
import { EnhancedInputValidator as InputValidator } from '@/lib/enhancedInputValidation';
// DEDUPLICATION: Consolidated audit logging replacing auditLogService and secure* services
<<<<<<< HEAD
=======

/**
 * DEDUPLICATION: Consolidated audit services.
 * Replaces `auditLogService`, `secureAuditLogService` and `secureServerAuditLogService`.
 */
>>>>>>> dff76e37

interface SecurityAuditEntry {
  action: string;
  details?: Record<string, any>;
  severity?: 'low' | 'medium' | 'high' | 'critical';
  ipAddress?: string;
  userAgent?: string;
}

/**
 * Enhanced Security Audit Service
 * Implements secure audit logging with proper user authentication and RLS compliance
 */
export class EnhancedSecurityAuditService {
  static async logSecurityEvent(entry: SecurityAuditEntry): Promise<void> {
    try {
      // Get current user - required for RLS policies
      const { data: { user } } = await supabase.auth.getUser();
      
      if (!user) {
        console.warn('Cannot log audit event: User not authenticated');
        return;
      }

      // Validate and sanitize input data
      const sanitizedEntry = {
        action: InputValidator.sanitizeText(entry.action),
        details: entry.details ? InputValidator.sanitizeJsonData(entry.details) : null,
        severity: entry.severity || 'medium',
        ipAddress: entry.ipAddress,
        userAgent: entry.userAgent ? InputValidator.sanitizeText(entry.userAgent) : null
      };

      // Encrypt sensitive details using server-side encryption
      const encryptedDetails = sanitizedEntry.details 
        ? await serverSideEncryption.encrypt(JSON.stringify(sanitizedEntry.details))
        : null;

      // Get client info
      const clientInfo = {
        ip_address: sanitizedEntry.ipAddress || null,
        user_agent: sanitizedEntry.userAgent || navigator.userAgent?.substring(0, 500) || null,
        session_id: crypto.randomUUID()
      };

      // Insert audit log with proper user_id for RLS compliance
      const { error } = await supabase.from('audit_logs').insert({
        user_id: user.id, // Required for RLS policy
        action: `SECURITY_${sanitizedEntry.action}`,
        details_encrypted: encryptedDetails,
        timestamp: new Date().toISOString(),
        ...clientInfo
      });

      if (error) {
        console.error('Security audit log insertion failed:', error);
        // Log to local storage as fallback
        this.logToLocalStorage(entry);
      }
    } catch (error) {
      console.error('Security audit logging error:', error);
      // Fail silently but log locally for debugging
      this.logToLocalStorage(entry);
    }
  }

  static async logRLSViolation(table: string, operation: string, details?: Record<string, any>): Promise<void> {
    await this.logSecurityEvent({
      action: 'RLS_POLICY_VIOLATION',
      severity: 'critical',
      details: {
        table,
        operation,
        timestamp: new Date().toISOString(),
        ...details
      }
    });
  }

  static async logAuthenticationEvent(eventType: string, success: boolean, details?: Record<string, any>): Promise<void> {
    await this.logSecurityEvent({
      action: `AUTH_${eventType}`,
      severity: success ? 'low' : 'medium',
      details: {
        success,
        timestamp: new Date().toISOString(),
        ...details
      }
    });
  }

  static async logDataAccessEvent(table: string, operation: string, recordCount: number): Promise<void> {
    await this.logSecurityEvent({
      action: 'DATA_ACCESS',
      severity: 'low',
      details: {
        table,
        operation,
        record_count: recordCount,
        timestamp: new Date().toISOString()
      }
    });
  }

  static async logSecurityViolation(violationType: string, details?: Record<string, any>): Promise<void> {
    await this.logSecurityEvent({
      action: 'SECURITY_VIOLATION',
      severity: 'high',
      details: {
        violation_type: violationType,
        timestamp: new Date().toISOString(),
        ...details
      }
    });
  }

  static async logSecurityHardening(): Promise<void> {
    await this.logSecurityEvent({
      action: 'HARDENING_INITIALIZED',
      severity: 'info',
      details: {
        event: 'SECURITY_HARDENING_INITIALIZED',
        timestamp: new Date().toISOString(),
        userAgent: navigator.userAgent.substring(0, 100),
        url: window.location.href,
      }
    });

    try {
      const securityLogs = JSON.parse(localStorage.getItem('security_events') || '[]');
      securityLogs.push({
        event: 'SECURITY_HARDENING_INITIALIZED',
        timestamp: new Date().toISOString(),
        userAgent: navigator.userAgent.substring(0, 100),
        url: window.location.href,
        severity: 'info'
      });

      if (securityLogs.length > 50) {
        securityLogs.splice(0, securityLogs.length - 50);
      }
      localStorage.setItem('security_events', JSON.stringify(securityLogs));
    } catch (error) {
      console.warn('Could not store security event:', error);
    }
  }

  private static logToLocalStorage(entry: SecurityAuditEntry): void {
    try {
      const logs = JSON.parse(localStorage.getItem('security_audit_fallback') || '[]');
      logs.push({
        ...entry,
        timestamp: new Date().toISOString(),
        fallback: true
      });
      
      // Keep only last 50 events to prevent storage bloat
      if (logs.length > 50) {
        logs.splice(0, logs.length - 50);
      }
      
      localStorage.setItem('security_audit_fallback', JSON.stringify(logs));
    } catch (error) {
      console.warn('Failed to log to localStorage fallback:', error);
    }
  }

  static getFallbackLogs(): any[] {
    try {
      return JSON.parse(localStorage.getItem('security_audit_fallback') || '[]');
    } catch (error) {
      return [];
    }
  }

  static clearFallbackLogs(): void {
    localStorage.removeItem('security_audit_fallback');
  }
}<|MERGE_RESOLUTION|>--- conflicted
+++ resolved
@@ -2,14 +2,11 @@
 import { serverSideEncryption } from '@/lib/serverSideEncryption';
 import { EnhancedInputValidator as InputValidator } from '@/lib/enhancedInputValidation';
 // DEDUPLICATION: Consolidated audit logging replacing auditLogService and secure* services
-<<<<<<< HEAD
-=======
-
 /**
  * DEDUPLICATION: Consolidated audit services.
  * Replaces `auditLogService`, `secureAuditLogService` and `secureServerAuditLogService`.
  */
->>>>>>> dff76e37
+main
 
 interface SecurityAuditEntry {
   action: string;
